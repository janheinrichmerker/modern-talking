--- conflicted
+++ resolved
@@ -4,21 +4,12 @@
 %\todo{Cite the task overview paper once the citation is announced.}
 The organizers calculate the score by pairing each argument with the best matching key point according to the predicted matching probabilities.
 Within each topic-stance combination, only the 50\,\% of arguments with the highest predicted matching score are then considered for evaluation.
-<<<<<<< HEAD
 The task organizers claim that this removal of 50\,\% of the pairs is sensible because some arguments do not match any of the key points, which would influence mean average precision negatively. % \todo{Overview paper.}
 For the remaining argument key point pairs in each topic-stance combination, average precision is calculated and the final score is computed as the mean of all average precision scores.
 
 The task organizers now consider two variants of ground-truth labels: strict labels and relaxed labels.
 Both variants are based on the ground-truth labels from the ArgKP dataset~\cite{Bar-HaimEFKLS2020}. But as the ArgKP dataset contains argument key point pairs with undecided labels~(i.e. not enough agreement between annotators), the shared task organizers derive strict labels by considering those pairs as no match, and relaxed labels by considering them as match. % \todo{Overview paper.}
 To compute each evaluation score, the strict score is calculated based on strict ground-truth labels and the relaxed score is calculated based on relaxed ground-truth labels. % \todo{Overview paper.}
-=======
-The task organizers claim that this removal of 50\,\% of the pairs is sensible because some arguments do not match any of the key points, which would influence mean average precision negatively. % \todocite
-For the remaining argument key point pairs in each topic-stance combination, average precision is calculated and the final score is computed as the mean of all average precision scores.
-
-The task organizers now consider two variants of ground-truth labels: strict labels and relaxed labels.
-Both variants are based on the ground-truth labels from the ArgKP dataset~\cite{Bar-HaimEFKLS2020}. But as the ArgKP dataset contains argument key point pairs with undecided labels~(i.e. not enough agreement between annotators), the shared task organizers derive strict labels by considering those pairs as no match, and relaxed labels by considering them as match. % \todocite
-To compute each evaluation score, the strict score is calculated based on strict ground-truth labels and the relaxed score is calculated based on relaxed ground-truth labels. % \todocite
->>>>>>> 7a371484
 
 We stress that in the complex evaluation setup of the mean average precision score, the relaxed mAP score would favor assuming matches in case of model uncertainty while the strict mAP on the opposite would favor assuming no match between an argument and key point.
 However, we find that because only the most-probable matching key point is being considered for evaluation, this effect is minor.
@@ -29,36 +20,22 @@
 \input{figures/table-results.tex}
 In Table~\ref{table-results}, we report mean average precision for strict and relaxed labels of the training, validation, and test set in the ArgKP dataset.
 We complement the mAP scores by adding precision, recall, and F1 scores of the match label, both in the strict and relaxed label setting.
-<<<<<<< HEAD
 To aggregate results of the strict and relaxed settings, we also report the average score of the two variants.
-=======
-To aggregate the results of the strict and relaxed settings we also report the average score of the two variants.
->>>>>>> 7a371484
 The reported scores should allow for automated and unbiased evaluation of our models and easier comparison with competitive approaches.
 We report all 36~scores for the token overlap baseline model as well as for the fine-tuned \BertBase and \RobertaBase models.
 To make our results more comparable, we add a second baseline, where matches between arguments and key points of same topic and stance are predicted with uniform random probability.
 That random baseline represents a worst-case matcher and any weak matcher should exceed it's evaluation scores.
 
-<<<<<<< HEAD
 The token overlap baseline achieves a mean average precision of~0.483 in the strict setting and~0.575 in the relaxed setting on the test set.
-=======
-The token overlap baseline achieves a mean average precision of~0.483 in the strict settings and~0.575 with relaxed labels on the test set.
->>>>>>> 7a371484
 Thus it is nearly twice as good as a random matcher with respect to mAP.
 Even though this baseline has reasonably good scores on all datasets, we are concerned about the large discrepancies between its scores on the validation set and the training and test dataset.
 Similarly, the rarher simple baseline is not very robust and thus is prone to variation in performance based on how good the dataset is described by its tokens.
 
 Both fine-tuned matchers outperform the baselines by a large margin.
-<<<<<<< HEAD
 While the \BertBase matcher achieves higher relaxed mAP on the training set than the \RobertaBase matcher, the \RobertaBase matcher is overall better than \Bert.
 It achieves a mean average precision of 0.913 in the strict setting on the test set, and 0.967 in the relaxed setting.
 As these scores are nearly as high on the test set like on the training set, we argue that \Roberta is a more robust language model and generalizes better than \Bert.
 Also the \RobertaBase matcher is trained more on precision, while the \BertBase matcher is better with respect to recall for all dataset splits in both the strict and relaxed settings.
-=======
-While the \BertBase matcher achieves a higher relaxed mAP on the training set than the \RobertaBase matcher, the \RobertaBase matcher is overall better than \Bert.
-It achieves a mean average precision of 0.913 with strict labels on the test set, and 0.967 with relaxed labels. As these scores are nearly as high on the test set like on the training set, we argue that \Roberta, as a robust language model, generalizes better than \Bert.
-Also the \RobertaBase matcher is trained more on precision, while the \BertBase matcher is better with respect to recall for all datasets and strict or relaxed labels.
->>>>>>> 7a371484
 
 % \todo{Discuss precision, recall, and F1-score.}
 
@@ -95,11 +72,7 @@
     \caption{Histograms of predicted labels on the training and validation sets for argument key point pairs with the \BertBase and \RobertaBase classifiers. For good classifiers, predicted labels should approximately equal the true label~(0~or~1).}
     \label{fig:frequency}
 \end{figure*}
-<<<<<<< HEAD
 To find errors in the two trained matchers, \BertBase and \RobertaBase, in Figure~\ref{fig:frequency} we show histograms of predicted match scores with respect to ground-truth labels.
-=======
-To find errors in the two trained matchers, \BertBase and \RobertaBase, in Figure~\ref{fig:frequency} we show histograms of predicted scores with respect to true labels.
->>>>>>> 7a371484
 Both matchers classify most pairs correctly, which can be seen because the histogram spikes around~0 for the true no-match label and around~1 for the true match label.
 We also observe that predictions on the training set are closer to the true label than on the development set for both \RobertaBase and \BertBase.
 Even though we expect any machine-learned matcher to perform better on training data than on validation data, we see this as a room for improvement with better generalization.
