--- conflicted
+++ resolved
@@ -63,7 +63,7 @@
 
 \end{frame}
 
-\begin{frame}{Stance Classification} % Heini
+\begin{frame}{Stance Classification}
   \framesubtitle{For Key Point Matching}
   
   \begin{itemize}
@@ -88,57 +88,32 @@
 
 \end{frame}
 
-<<<<<<< HEAD
-\begin{frame}{Framework} % Hanh
-  
-  \begin{align*}
-    f: (A,T) \rightarrow S \in \mathbb{S}
-  \end{align*}
-  
-  \begin{itemize}
-    \item Stance~\(\mathbb{S}\) often includes pro and con, \\ can include task-specific stances
-    \item \(A\) can be argument or key point (basically any sentence)
-    \item Topic~\(T\) may be unknown
-  \end{itemize}
+\begin{frame}{Stance Classification}
+
+  \begin{block}{Framework}
+    \begin{equation*}
+      f: (D,T) \rightarrow S \in \mathbb{S}
+    \end{equation*}  
+    \begin{itemize}
+      \item Known stances~\(\mathbb{S}\) often includes pro and con, \\ can include task-specific stances
+      \item Document~\(D\) can be argument or key point (or any sentence)
+      \item Topic~\(T\) may be unknown
+    \end{itemize}
+  \end{block}
+
+  \begin{block}{Machine Learning Pipeline}
+    \begin{enumerate}
+        \item Extract features from documents and topic
+        \item Build machine learning model for \(f\)
+        \item Train model
+        \item Test model
+      \end{enumerate}
+  \end{block}
 
 \end{frame}
 
 \begin{frame}[allowframebreaks]{Fake News Challenge Stance Detection~\cite{HanselowskiSSCC2018}}
 
-=======
-\begin{frame}{Approaches} % Hanh
-  % Mathematical framework
-  
-  \begin{block}{Features Extraction from training dataset}
-    \begin{itemize}
-        \item extract Features from documents and headlines  
-    \end{itemize}
-  \end{block}
-  \begin{block}{Machine Learning Methods}
-    \begin{itemize}
-        \item machine learning methods to learn $f$
-    \end{itemize}
-  \end{block}
-  
-  \begin{block}{Input}
-  \begin{itemize}
-      \item  Document $d$ and a headling $h$
-      \item  $s$ is a stance, $\mathbb{S}$ known stances set
-  \end{itemize}
-  \end{block}
-  \begin{block}{Output}
-    
-    \[f: (d,h) \rightarrow s \in \mathbb{S}\]
-   
-  \end{block}
-\end{frame}
-
-\begin{frame}[allowframebreaks]{Fake News Challenge Stance Detection~\cite{HanselowskiSSCC2018}}
-  %\begin{example}
-    % Sample document for different stances
-    % Sample headline
-  %\end{example}
->>>>>>> 300e1116
   \begin{block}{Challenge}
     \begin{itemize}
       \item Stance $S$\,: argee, disagree, discuss, or unrelated
@@ -162,67 +137,53 @@
   \framebreak
 
   \begin{block}{Architectures and Features}
-    \footnotesize\centering\vspace*{1ex}
-    \begin{tabularx}{\linewidth}{llX}
+    \footnotesize\centering\vspace*{1.5ex}
+    \begin{tabularx}{\linewidth}{lp{0.25\linewidth}X}
       \toprule
       & \textbf{Model} & \textbf{Features} \\
       \midrule
-      \textbf{Talos} & weighted model~(CNN~+~GDB tree) & Word2Vec, \TFIDF, sentiment \\
-      \textbf{Athene} & MLP (softmax, 6 h-layers) & BoW, unigrams, similarity, topic models, latent semantic \\
-      \textbf{UCL} & MLP (1 h-layer) & unigram term frequency, \TFIDF, similarity \\
+      \textbf{Talos} & weighted model~(CNN, GDB~tree) & Word2Vec, \TFIDF, sentiment \\
+      \textbf{Athene} & MLP (softmax, 6~hidden layers) & BoW, unigrams, similarity, topic models, latent semantic \\
+      \textbf{UCL} & MLP (1~hidden layer) & unigram term frequency, \TFIDF, similarity \\
       \textbf{baseline} & gradient boosting & co-occurrence, refuting word count, polarity word count \\
       \bottomrule
     \end{tabularx}
   \end{block}
+
+  \begin{block}{Helpful Features}
+    \begin{itemize}
+      \item Co-occurrence of words and \(n\)-grams
+      \item Bag of words, bag of character 3-grams
+      % \item Topic model features (negative matrix factorization)
+      \item Latent semantic indexing / latent Dirichlet allocation
+      \item GloVe embeddings
+    \end{itemize}
+  \end{block}
     
   \framebreak
 
-  \begin{block}{Feature Analysis}
-    \begin{itemize}
-        \item Helpful features:
-        \begin{itemize}
-            \item Cooccurrence of words and n-grams
-            \item Bag of Words, Bag-of-character 3-grams
-            \item Topic model features based on negative matrix factorization
-            \item Latent Semantic Indexing
-            \item Latent Dirichlet Allocation
-            \item 
-        \end{itemize}
-        \item Fails in the following cases:
-          \begin{itemize}
-<<<<<<< HEAD
-              \item lexical overlap between headline and document (classified as related, but unrelated)
-              \item document-headline pair contains synonyms, not same tokens (classified as unrelated)
-              \item if \textit{reports, said, allegedly}, then stance: DSC
-              \item few lexical indicators available for DSG class
-              \item semantic relations, complex negation, understanding of content
-=======
-              \item Cooccurrence of words and n-grams
-              \item Bag of Words, Bag-of-character 3-grams
-              \item Topic model features based on negative matrix factorization
-              \item Latent Semantic Indexing
-              \item Latent Dirichlet Allocation
-              \item DSG class improved with semantic based on wordembedding GloVe
->>>>>>> 300e1116
-          \end{itemize}
-    \end{itemize}
-  \end{block}
-    
-    \framebreak
-  
-    \begin{block}{Evaluation metrics}
-      \begin{itemize}
-          \item Hiearchical evaluation in this task
-            \begin{itemize}
-                \item $\{ REL=\{AGR, DSG, DSG\}, UNR\}$: 0.25 points
-                \item $\{AGR, DSG, DSG\}$: 0.75 points
-                \item Imbalanced Problem (class UNR)
-            \end{itemize}
-          \item Suggested metric: macro-averaged $F_1$ Score 
-      \end{itemize}
-    \end{block}
-\end{frame}
-% Try to continue slide with frame breaks
+  \begin{block}{Difficulties}
+    \begin{itemize}
+      \item lexical overlap between headline and document
+      \item synonyms treated as unrelated
+      \item few lexical indicators for disagree stance
+      \item semantic relations / content understanding
+    \end{itemize}
+  \end{block}
+  
+  \begin{block}{Evaluation metrics}
+    \begin{itemize}
+      \item Hiearchical evaluation in the task
+      \begin{itemize}
+        % TODO Define labels or use descriptive names.
+        \item $\{ REL=\{AGR, DSG, DSG\}, UNR\}$: 0.25 points
+        \item $\{AGR, DSG, DSG\}$: 0.75 points
+        \item Imbalanced labels: UNR dominates
+      \end{itemize}
+      \item Suggested metric: macro-averaged $F_1$ score 
+    \end{itemize}
+  \end{block}
+\end{frame}
 
 \begin{frame}[allowframebreaks]{\Bert Same Side Stance Classification~\cite{OllingerDSBS2020}}
   
@@ -314,28 +275,10 @@
   % Maybe "flatten" the key points a bit
 \end{frame}
 
-<<<<<<< HEAD
 \begin{frame}{Comparison} % Hanh
   TODO: compare approaches
-=======
-%\begin{frame}{Comparison} % Hanh
-%  TODO: compare approaches
-%\end{frame}
-
-\begin{frame}{Stance Classification in Key Point Matching} % Heini
-  TODO: how can we use stance classification for matching key points?
->>>>>>> 300e1116
   \thankyou
 \end{frame}
-
-% \begin{frame}{Conclusion}
-%   TODO: what to do next?
-% \end{frame}
-
-% \begin{frame}{Future Work}
-%   TODO: do we need future work?
-%   \thankyou
-% \end{frame}
 
 \appendix
 \section{\appendixname}
